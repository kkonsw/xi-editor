// Copyright 2016 Google Inc. All rights reserved.
//
// Licensed under the Apache License, Version 2.0 (the "License");
// you may not use this file except in compliance with the License.
// You may obtain a copy of the License at
//
//     http://www.apache.org/licenses/LICENSE-2.0
//
// Unless required by applicable law or agreed to in writing, software
// distributed under the License is distributed on an "AS IS" BASIS,
// WITHOUT WARRANTIES OR CONDITIONS OF ANY KIND, either express or implied.
// See the License for the specific language governing permissions and
// limitations under the License.

use std::cmp::{min,max};
use std::cell::RefCell;
use std::ops::Range;

use serde_json::Value;

use xi_rope::rope::{Rope, LinesMetric, RopeInfo};
use xi_rope::delta::Delta;
use xi_rope::tree::Cursor;
use xi_rope::breaks::{Breaks, BreaksInfo, BreaksMetric, BreaksBaseMetric};
use xi_rope::interval::Interval;
use xi_rope::spans::Spans;
use xi_trace::trace_block;
use client::Client;
use edit_types::ViewEvent;
use line_cache_shadow::{self, LineCacheShadow, RenderPlan, RenderTactic};
use movement::{Movement, region_movement, selection_movement};
use rpc::{GestureType, MouseAction};
use styles::{Style, ThemeStyleMap};
use selection::{Affinity, Selection, SelRegion};
use tabs::{ViewId, BufferId};
use width_cache::WidthCache;
use word_boundaries::WordCursor;
use find::Find;
use linewrap;
use internal::find::FindStatus;

type StyleMap = RefCell<ThemeStyleMap>;


/// A flag used to indicate when legacy actions should modify selections
const FLAG_SELECT: u64 = 2;

pub struct View {
    view_id: ViewId,
    buffer_id: BufferId,

    /// Tracks whether this view has been scheduled to render.
    /// We attempt to reduce duplicate renders by setting a small timeout
    /// after an edit is applied, to allow batching with any plugin updates.
    pending_render: bool,
    /// The selection state for this view. Invariant: non-empty.
    selection: Selection,

    drag_state: Option<DragState>,

    /// vertical scroll position
    first_line: usize,
    /// height of visible portion
    height: usize,
    breaks: Option<Breaks>,
    wrap_col: WrapWidth,

    /// Front end's line cache state for this view. See the `LineCacheShadow`
    /// description for the invariant.
    lc_shadow: LineCacheShadow,

    /// New offset to be scrolled into position after an edit.
    scroll_to: Option<usize>,

    /// The state for finding text for this view.
    /// Each instance represents a separate search query.
    find: Vec<Find>,

<<<<<<< HEAD
    /// Tracks whether the search dialog is open or not.
    /// Search highlights are only shown when it is open.
    search_dialog_open: bool,
=======
    /// Tracks whether there has been changes in find results or find parameters.
    /// This is used to determined whether FindStatus should be sent to the frontend.
    find_changed: bool,
>>>>>>> 4bacff63
}

/// The visual width of the buffer for the purpose of word wrapping.
enum WrapWidth {
    /// No wrapping in effect.
    None,

    /// Width in bytes (utf-8 code units).
    ///
    /// Only works well for ASCII, will probably not be maintained long-term.
    Bytes(usize),

    /// Width in px units, requiring measurement by the front-end.
    Width(f64),
}

/// State required to resolve a drag gesture into a selection.
struct DragState {
    /// All the selection regions other than the one being dragged.
    base_sel: Selection,

    /// Offset of the point where the drag started.
    offset: usize,

    /// Start of the region selected when drag was started (region is
    /// assumed to be forward).
    min: usize,

    /// End of the region selected when drag was started.
    max: usize,
}

impl View {
    pub fn new(view_id: ViewId, buffer_id: BufferId) -> View {
        View {
            view_id: view_id,
            buffer_id: buffer_id,
            pending_render: false,
            selection: SelRegion::caret(0).into(),
            scroll_to: Some(0),
            drag_state: None,
            first_line: 0,
            height: 10,
            breaks: None,
            wrap_col: WrapWidth::None,
            lc_shadow: LineCacheShadow::default(),
            find: Vec::new(),
<<<<<<< HEAD
            search_dialog_open: false,
=======
            find_changed: false,
>>>>>>> 4bacff63
        }
    }

    pub(crate) fn get_buffer_id(&self) -> BufferId {
        self.buffer_id
    }

    pub(crate) fn get_view_id(&self) -> ViewId {
        self.view_id
    }

    pub(crate) fn set_has_pending_render(&mut self, pending: bool) {
        self.pending_render = pending
    }

    pub(crate) fn has_pending_render(&self) -> bool {
        self.pending_render
    }

    pub(crate) fn do_edit(&mut self, text: &Rope, cmd: ViewEvent, client: &Client) {
        use self::ViewEvent::*;
        match cmd {
            Move(movement) => self.do_move(text, movement, false),
            ModifySelection(movement) => self.do_move(text, movement, true),
            SelectAll => self.select_all(text),
            Scroll(range) => self.set_scroll(range.first, range.last),
            AddSelectionAbove =>
                self.add_selection_by_movement(text, Movement::Up),
            AddSelectionBelow =>
                self.add_selection_by_movement(text, Movement::Down),
            Gesture { line, col, ty } =>
                self.do_gesture(text, line, col, ty),
            GotoLine { line } => self.goto_line(text, line),
            Find { chars, case_sensitive } =>
                self.do_find(text, chars, case_sensitive),
            FindNext { wrap_around, allow_same: _ } =>
                self.find_next(text, false, wrap_around.unwrap_or(false)),
            FindPrevious { wrap_around } =>
                self.find_next(text, true, wrap_around.unwrap_or(false)),
            Click(MouseAction { line, column, flags, click_count }) => {
                // Deprecated (kept for client compatibility):
                // should be removed in favor of do_gesture
                eprintln!("Usage of click is deprecated; use do_gesture");
                if (flags & FLAG_SELECT) != 0 {
                    self.do_gesture(text, line, column, GestureType::RangeSelect)
                } else if click_count == Some(2) {
                    self.do_gesture(text, line, column, GestureType::WordSelect)
                } else if click_count == Some(3) {
                    self.do_gesture(text, line, column, GestureType::LineSelect)
                } else {
                    self.do_gesture(text, line, column, GestureType::PointSelect)
                }
            }
            Drag(MouseAction { line, column, .. }) =>
                self.do_drag(text, line, column, Affinity::default()),
            Cancel => self.do_cancel(text),
            SearchDialog { open } => {
                self.search_dialog_open = open;
                self.send_find_status(client);
            }
        }
    }

    fn do_gesture(&mut self, text: &Rope, line: u64, col: u64, ty: GestureType) {
        let line = line as usize;
        let col = col as usize;
        let offset = self.line_col_to_offset(text, line, col);
        match ty {
            GestureType::PointSelect => {
                self.set_selection(text, SelRegion::caret(offset));
                self.start_drag(offset, offset, offset);
            },
            GestureType::RangeSelect => self.select_range(text, offset),
            GestureType::ToggleSel => self.toggle_sel(text, offset),
            GestureType::LineSelect =>
                self.select_line(text, offset, line, false),
            GestureType::WordSelect =>
                self.select_word(text, offset, false),
            GestureType::MultiLineSelect =>
                self.select_line(text, offset, line, true),
            GestureType::MultiWordSelect =>
                self.select_word(text, offset, true)
        }
    }

    fn do_cancel(&mut self, text: &Rope) {
        // if we have active find highlights, we don't collapse selections
        if self.find.is_empty() {
            self.collapse_selections(text);
        } else {
            self.unset_find();
        }
    }

    pub(crate) fn unset_find(&mut self) {
        for mut find in self.find.iter_mut() {
            find.unset();
        }
        self.find.clear();
    }

    fn goto_line(&mut self, text: &Rope, line: u64) {
        let offset = self.line_col_to_offset(text, line as usize, 0);
        self.set_selection(text, SelRegion::caret(offset));
    }

    pub fn set_scroll(&mut self, first: i64, last: i64) {
        let first = max(first, 0) as usize;
        let last = max(last, 0) as usize;
        self.first_line = first;
        self.height = last - first;
    }

    pub fn scroll_height(&self) -> usize {
        self.height
    }

    fn scroll_to_cursor(&mut self, text: &Rope) {
        let end = self.sel_regions().last().unwrap().end;
        let line = self.line_of_offset(text, end);
        if line < self.first_line {
            self.first_line = line;
        } else if self.first_line + self.height <= line {
            self.first_line = line - (self.height - 1);
        }
        // We somewhat arbitrarily choose the last region for setting the old-style
        // selection state, and for scrolling it into view if needed. This choice can
        // likely be improved.
        self.scroll_to = Some(end);
    }

    /// Toggles a caret at the given offset.
    pub fn toggle_sel(&mut self, text: &Rope, offset: usize) {
        // We could probably reduce the cloning of selections by being clever.
        let mut selection = self.selection.clone();
        if !selection.regions_in_range(offset, offset).is_empty() {
            selection.delete_range(offset, offset, true);
            if !selection.is_empty() {
                self.drag_state = None;
                self.set_selection_raw(text, selection);
                return;
            }
        }
        self.drag_state = Some(DragState {
            base_sel: selection.clone(),
            offset,
            min: offset,
            max: offset,
        });
        let region = SelRegion::caret(offset);
        selection.add_region(region);
        self.set_selection_raw(text, selection);
    }

    /// Move the selection by the given movement. Return value is the offset of
    /// a point that should be scrolled into view.
    ///
    /// If `modify` is `true`, the selections are modified, otherwise the results
    /// of individual region movements become carets.
    pub fn do_move(&mut self, text: &Rope, movement: Movement, modify: bool) {
        self.drag_state = None;
        let new_sel = selection_movement(movement, &self.selection,
                                         self, text, modify);
        self.set_selection(text, new_sel);
    }

    /// Set the selection to a new value.
    pub fn set_selection<S: Into<Selection>>(&mut self, text: &Rope, sel: S) {
        self.set_selection_raw(text, sel.into());
        self.scroll_to_cursor(text);
    }

    /// Sets the selection to a new value, without invalidating.
    fn set_selection_for_edit(&mut self, text: &Rope, sel: Selection) {
        self.selection = sel;
        self.scroll_to_cursor(text);
    }

    /// Sets the selection to a new value, invalidating the line cache as needed.
    /// This function does not perform any scrolling.
    fn set_selection_raw(&mut self, text: &Rope, sel: Selection) {
        self.invalidate_selection(text);
        self.selection = sel;
        self.invalidate_selection(text);
    }

    /// Invalidate the current selection. Note that we could be even more
    /// fine-grained in the case of multiple cursors, but we also want this
    /// method to be fast even when the selection is large.
    fn invalidate_selection(&mut self, text: &Rope) {
        // TODO: refine for upstream (caret appears on prev line)
        let first_line = self.line_of_offset(text, self.selection.first().unwrap().min());
        let last_line = self.line_of_offset(text, self.selection.last().unwrap().max()) + 1;
        let all_caret = self.selection.iter().all(|region| region.is_caret());
        let invalid = if all_caret {
            line_cache_shadow::CURSOR_VALID
        } else {
            line_cache_shadow::CURSOR_VALID | line_cache_shadow::STYLES_VALID
        };
        self.lc_shadow.partial_invalidate(first_line, last_line, invalid);
    }

    fn add_selection_by_movement(&mut self, text: &Rope, movement: Movement) {
        let mut sel = Selection::new();
        for &region in self.sel_regions() {
            sel.add_region(region);
            let new_region = region_movement(movement, region, self,
                                             &text, false);
            sel.add_region(new_region);
        }
        self.set_selection(text, sel);
    }

    // TODO: insert from keyboard or input method shouldn't break undo group,
    /// Invalidates the styles of the given range (start and end are offsets within
    /// the text).
    pub fn invalidate_styles(&mut self, text: &Rope, start: usize, end: usize) {
        let first_line = self.line_of_offset(text, start);
        let (mut last_line, last_col) = self.offset_to_line_col(text, end);
        last_line += if last_col > 0 { 1 } else { 0 };
        self.lc_shadow.partial_invalidate(first_line, last_line, line_cache_shadow::STYLES_VALID);
    }

    /// Select entire buffer.
    ///
    /// Note: unlike movement based selection, this does not scroll.
    pub fn select_all(&mut self, text: &Rope) {
        let selection = SelRegion::new(0, text.len()).into();
        self.set_selection_raw(text, selection);
    }

    /// Selects a specific range (eg. when the user performs SHIFT + click).
    pub fn select_range(&mut self, text: &Rope, offset: usize) {
      if !self.is_point_in_selection(offset) {
        let sel = {
          let (last, rest) = self.sel_regions().split_last().unwrap();
          let mut sel = Selection::new();
          for &region in rest {
            sel.add_region(region);
          }
          // TODO: small nit, merged region should be backward if end < start.
          // This could be done by explicitly overriding, or by tweaking the
          // merge logic.
          sel.add_region(SelRegion::new(last.start, offset));
          sel
        };
        self.set_selection(text, sel);
        self.start_drag(offset, offset, offset);
      }
    }

    /// Selects the given region and supports multi selection.
    fn select_region(&mut self, text: &Rope, offset: usize, region: SelRegion, multi_select: bool) {
        let mut selection = match multi_select {
            true => self.selection.clone(),
            false => Selection::new(),
        };

        selection.add_region(region);
        self.set_selection(text, selection);

        self.start_drag(offset, region.start, region.end);
    }

    /// Selects an entire word and supports multi selection.
    pub fn select_word(&mut self, text: &Rope, offset: usize, multi_select: bool) {
        let (start, end) = {
            let mut word_cursor = WordCursor::new(text, offset);
            word_cursor.select_word()
        };

        self.select_region(text, offset, SelRegion::new(start, end), multi_select);
    }

    /// Selects an entire line and supports multi selection.
    pub fn select_line(&mut self, text: &Rope, offset: usize, line: usize, multi_select: bool) {
        let start = self.line_col_to_offset(text, line, 0);
        let end = self.line_col_to_offset(text, line + 1, 0);

        self.select_region(text, offset, SelRegion::new(start, end), multi_select);
    }

    /// Starts a drag operation.
    pub fn start_drag(&mut self, offset: usize, min: usize, max: usize) {
        let base_sel = Selection::new();
        self.drag_state = Some(DragState { base_sel, offset, min, max });
    }

    /// Does a drag gesture, setting the selection from a combination of the drag
    /// state and new offset.
    fn do_drag(&mut self, text: &Rope, line: u64, col: u64, affinity: Affinity) {
        let offset = self.line_col_to_offset(text, line as usize, col as usize);
        let new_sel = self.drag_state.as_ref().map(|drag_state| {
            let mut sel = drag_state.base_sel.clone();
            // TODO: on double or triple click, quantize offset to requested granularity.
            let (start, end) = if offset < drag_state.offset {
                (drag_state.max, min(offset, drag_state.min))
            } else {
                (drag_state.min, max(offset, drag_state.max))
            };
            let horiz = None;
            sel.add_region(
                SelRegion::new(start, end)
                    .with_horiz(horiz)
                    .with_affinity(affinity)
            );
            sel
        });

        if let Some(sel) = new_sel {
            self.set_selection(text, sel);
        }
    }

    /// Returns the regions of the current selection.
    pub fn sel_regions(&self) -> &[SelRegion] {
        &self.selection
    }

    /// Collapse all selections in this view into a single caret
    pub fn collapse_selections(&mut self, text: &Rope) {
        let mut sel = self.selection.clone();
        sel.collapse();
        self.set_selection(text, sel);
    }

    /// Determines whether the offset is in any selection (counting carets and
    /// selection edges).
    pub fn is_point_in_selection(&self, offset: usize) -> bool {
        !self.selection.regions_in_range(offset, offset).is_empty()
    }

    // Render a single line, and advance cursors to next line.
    fn render_line(&self, client: &Client, styles: &StyleMap,
                   text: &Rope, start_of_line: &mut Cursor<RopeInfo>,
                   soft_breaks: Option<&mut Cursor<BreaksInfo>>,
                   style_spans: &Spans<Style>, line_num: usize) -> Value
    {
        let start_pos = start_of_line.pos();
        let pos = soft_breaks.map_or(start_of_line.next::<LinesMetric>(), |bc| {
            let pos = bc.next::<BreaksMetric>();
            // if using breaks update cursor
            if let Some(pos) = pos { start_of_line.set(pos) }
            pos
        }).unwrap_or(text.len());

        let l_str = text.slice_to_string(start_pos, pos);
        let mut cursors = Vec::new();
        let mut selections = Vec::new();
        for region in self.selection.regions_in_range(start_pos, pos) {
            // cursor
            let c = region.end;
            if (c > start_pos && c < pos) ||
                (!region.is_upstream() && c == start_pos) ||
                (region.is_upstream() && c == pos) ||
                (c == pos && c == text.len() && self.line_of_offset(text, c) == line_num)
            {
                cursors.push(c - start_pos);
            }

            // selection with interior
            let sel_start_ix = clamp(region.min(), start_pos, pos) - start_pos;
            let sel_end_ix = clamp(region.max(), start_pos, pos) - start_pos;
            if sel_end_ix > sel_start_ix {
                selections.push((sel_start_ix, sel_end_ix));
            }
        }

        // todo: active highlights different style
        let mut hls = Vec::new();
        for find in self.find.iter() {
            for region in find.occurrences().regions_in_range(start_pos, pos) {
                let sel_start_ix = clamp(region.min(), start_pos, pos) - start_pos;
                let sel_end_ix = clamp(region.max(), start_pos, pos) - start_pos;
                if sel_end_ix > sel_start_ix {
                    hls.push((sel_start_ix, sel_end_ix));
                }
            }
        }

        let styles = self.render_styles(client, styles, start_pos, pos,
                                        &selections, &hls, style_spans);

        let mut result = json!({
            "text": &l_str,
            "styles": styles,
        });

        if !cursors.is_empty() {
            result["cursor"] = json!(cursors);
        }
        result
    }

    pub fn render_styles(&self, client: &Client, styles: &StyleMap,
                         start: usize, end: usize, sel: &[(usize, usize)],
                         hls: &[(usize, usize)],
                         style_spans: &Spans<Style>) -> Vec<isize>
    {
        let mut rendered_styles = Vec::new();
        let style_spans = style_spans.subseq(Interval::new_closed_open(start, end));

        let mut ix = 0;
        // we add the special find highlights (1) and selection (0) styles first.
        // We add selection after find because we want it to be preferred if the
        // same span exists in both sets (as when there is an active selection)
        for &(sel_start, sel_end) in hls {
            rendered_styles.push((sel_start as isize) - ix);
            rendered_styles.push(sel_end as isize - sel_start as isize);
            rendered_styles.push(1);
            ix = sel_end as isize;
        }
        for &(sel_start, sel_end) in sel {
            rendered_styles.push((sel_start as isize) - ix);
            rendered_styles.push(sel_end as isize - sel_start as isize);
            rendered_styles.push(0);
            ix = sel_end as isize;
        }
        for (iv, style) in style_spans.iter() {
            let style_id = self.get_or_def_style_id(client, styles, &style);
            rendered_styles.push((iv.start() as isize) - ix);
            rendered_styles.push(iv.end() as isize - iv.start() as isize);
            rendered_styles.push(style_id as isize);
            ix = iv.end() as isize;
        }
        rendered_styles
    }

    fn get_or_def_style_id(&self, client: &Client, style_map: &StyleMap,
                           style: &Style) -> usize {
        let mut style_map = style_map.borrow_mut();
        if let Some(ix) = style_map.lookup(style) {
            return ix;
        }
        let ix = style_map.add(style);
        let style = style_map.merge_with_default(style);
        client.def_style(&style.to_json(ix));
        ix
    }

    fn build_update_op(&self, op: &str, lines: Option<Vec<Value>>, n: usize) -> Value {
        let mut update = json!({
            "op": op,
            "n": n,
        });

        if let Some(lines) = lines {
            update["lines"] = json!(lines);
        }

        update
    }

    fn send_update_for_plan(&mut self, text: &Rope, client: &Client,
                            styles: &StyleMap, style_spans: &Spans<Style>,
                            plan: &RenderPlan, pristine: bool)
    {
        if !self.lc_shadow.needs_render(plan) { return; }

        let mut b = line_cache_shadow::Builder::new();
        let mut ops = Vec::new();
        let mut line_num = 0;  // tracks old line cache

        for seg in self.lc_shadow.iter_with_plan(plan) {
            match seg.tactic {
                RenderTactic::Discard => {
                    ops.push(self.build_update_op("invalidate", None, seg.n));
                    b.add_span(seg.n, 0, 0);
                }
                RenderTactic::Preserve => {
                    // TODO: in the case where it's ALL_VALID & !CURSOR_VALID, and cursors
                    // are empty, could send update removing the cursor.
                    if seg.validity == line_cache_shadow::ALL_VALID {
                        let n_skip = seg.their_line_num - line_num;
                        if n_skip > 0 {
                            ops.push(self.build_update_op("skip", None, n_skip));
                        }
                        ops.push(self.build_update_op("copy", None, seg.n));
                        b.add_span(seg.n, seg.our_line_num, line_cache_shadow::ALL_VALID);
                        line_num = seg.their_line_num + seg.n;
                    } else {
                        ops.push(self.build_update_op("invalidate", None, seg.n));
                        b.add_span(seg.n, 0, 0);
                    }
                }
                RenderTactic::Render => {
                    // TODO: update (rather than re-render) in cases of text valid
                    if seg.validity == line_cache_shadow::ALL_VALID {
                        let n_skip = seg.their_line_num - line_num;
                        if n_skip > 0 {
                            ops.push(self.build_update_op("skip", None, n_skip));
                        }
                        ops.push(self.build_update_op("copy", None, seg.n));
                        b.add_span(seg.n, seg.our_line_num, line_cache_shadow::ALL_VALID);
                        line_num = seg.their_line_num + seg.n;
                    } else {
                        let start_line = seg.our_line_num;
                        let end_line = start_line + seg.n;

                        let offset = self.offset_of_line(text, start_line);
                        let mut line_cursor = Cursor::new(text, offset);
                        let mut soft_breaks = self.breaks.as_ref().map(|breaks|
                            Cursor::new(breaks, offset));
                        let mut rendered_lines = Vec::new();
                        for line_num in start_line..end_line {
                            let line = self.render_line(client, styles, text,
                                                        &mut line_cursor,
                                                        soft_breaks.as_mut(),
                                                        style_spans, line_num);
                            rendered_lines.push(line);
                        }
                        ops.push(self.build_update_op("ins", Some(rendered_lines), seg.n));
                        b.add_span(seg.n, seg.our_line_num, line_cache_shadow::ALL_VALID);
                    }
                }
            }
        }
        let params = json!({
            "ops": ops,
            "pristine": pristine,
        });

        client.update_view(self.view_id, &params);
        self.lc_shadow = b.build();
        for find in &mut self.find {
            find.set_hls_dirty(false)
        }
    }

    /// Determines the current number of find results and search parameters to send them to
    /// the frontend.
    pub fn find_status(&mut self) -> Vec<FindStatus> {
        self.find_changed = false;

        self.find.iter().map(|find| {
            find.find_status()
        }).collect::<Vec<FindStatus>>()
    }

    /// Update front-end with any changes to view since the last time sent.
    /// The `pristine` argument indicates whether or not the buffer has
    /// unsaved changes.
    pub fn render_if_dirty(&mut self, text: &Rope, client: &Client,
                           styles: &StyleMap, style_spans: &Spans<Style>,
                           pristine: bool)
    {
        let height = self.line_of_offset(text, text.len()) + 1;
        let plan = RenderPlan::create(height, self.first_line, self.height);
        self.send_update_for_plan(text, client, styles,
                                  style_spans, &plan, pristine);
        if let Some(new_scroll_pos) = self.scroll_to.take() {
            let (line, col) = self.offset_to_line_col(text, new_scroll_pos);
            client.scroll_to(self.view_id, line, col);
        }
    }

    // Send the requested lines even if they're outside the current scroll region.
    pub fn request_lines(&mut self, text: &Rope, client: &Client,
                         styles: &StyleMap, style_spans: &Spans<Style>,
                         first_line: usize, last_line: usize, pristine: bool) {
        let height = self.line_of_offset(text, text.len()) + 1;
        let mut plan = RenderPlan::create(height, self.first_line, self.height);
        plan.request_lines(first_line, last_line);
        self.send_update_for_plan(text, client, styles,
                                  style_spans, &plan, pristine);
    }

    /// Invalidates front-end's entire line cache, forcing a full render at the next
    /// update cycle. This should be a last resort, updates should generally cause
    /// finer grain invalidation.
    pub fn set_dirty(&mut self, text: &Rope) {
        let height = self.line_of_offset(text, text.len()) + 1;
        let mut b = line_cache_shadow::Builder::new();
        b.add_span(height, 0, 0);
        b.set_dirty(true);
        self.lc_shadow = b.build();
    }

    // How should we count "column"? Valid choices include:
    // * Unicode codepoints
    // * grapheme clusters
    // * Unicode width (so CJK counts as 2)
    // * Actual measurement in text layout
    // * Code units in some encoding
    //
    // Of course, all these are identical for ASCII. For now we use UTF-8 code units
    // for simplicity.

    pub fn offset_to_line_col(&self, text: &Rope, offset: usize) -> (usize, usize) {
        let line = self.line_of_offset(text, offset);
        (line, offset - self.offset_of_line(text, line))
    }

    pub fn line_col_to_offset(&self, text: &Rope, line: usize, col: usize) -> usize {
        let mut offset = self.offset_of_line(text, line).saturating_add(col);
        if offset >= text.len() {
            offset = text.len();
            if self.line_of_offset(text, offset) <= line {
                return offset;
            }
        } else {
            // Snap to grapheme cluster boundary
            offset = text.prev_grapheme_offset(offset + 1).unwrap();
        }

        // clamp to end of line
        let next_line_offset = self.offset_of_line(text, line + 1);
        if offset >= next_line_offset {
            if let Some(prev) = text.prev_grapheme_offset(next_line_offset) {
                offset = prev;
            }
        }
        offset
    }

    // use own breaks if present, or text if not (no line wrapping)

    /// Returns the visible line number containing the given offset.
    pub fn line_of_offset(&self, text: &Rope, offset: usize) -> usize {
        match self.breaks {
            Some(ref breaks) => {
                breaks.convert_metrics::<BreaksBaseMetric, BreaksMetric>(offset)
            }
            None => text.line_of_offset(offset)
        }
    }

    /// Returns the byte offset corresponding to the line `line`.
    pub fn offset_of_line(&self, text: &Rope, line: usize) -> usize {
        match self.breaks {
            Some(ref breaks) => {
                breaks.convert_metrics::<BreaksMetric, BreaksBaseMetric>(line)
            }
            None => {
                // sanitize input
                let line = line.min(text.measure::<LinesMetric>() + 1);
                text.offset_of_line(line)
            }
        }
    }

    pub fn rewrap(&mut self, text: &Rope, wrap_col: usize) {
        if wrap_col > 0 {
            self.breaks = Some(linewrap::linewrap(text, wrap_col));
            self.wrap_col = WrapWidth::Bytes(wrap_col);
        } else {
            self.breaks = None
        }
    }

    /// Updates the view after the text has been modified by the given `delta`.
    /// This method is responsible for updating the cursors, and also for
    /// recomputing line wraps.
    pub fn after_edit(&mut self, text: &Rope, last_text: &Rope,
                      delta: &Delta<RopeInfo>, client: &Client,
                      width_cache: &mut WidthCache, keep_selections: bool)
    {
        let (iv, new_len) = delta.summary();
        if let Some(breaks) = self.breaks.as_mut() {
            match self.wrap_col {
                WrapWidth::None => (),
                WrapWidth::Bytes(col) => linewrap::rewrap(breaks, text, iv,
                                                          new_len, col),
                WrapWidth::Width(px) =>
                    linewrap::rewrap_width(breaks, text, width_cache,
                                           client, iv, new_len, px),
            }
        }
        if self.breaks.is_some() {
            // TODO: finer grain invalidation for the line wrapping, needs info
            // about what wrapped.
            self.set_dirty(text);
        } else {
            let start = self.line_of_offset(last_text, iv.start());
            let end = self.line_of_offset(last_text, iv.end()) + 1;
            let new_end = self.line_of_offset(text, iv.start() + new_len) + 1;
            self.lc_shadow.edit(start, end, new_end - start);
        }
        // Any edit cancels a drag. This is good behavior for edits initiated through
        // the front-end, but perhaps not for async edits.
        self.drag_state = None;

        // update only find highlights affected by change
        for find in &mut self.find {
            find.update_highlights(text, delta);
        }

        // send updated find status only if there have been changes
        if self.find_changed {
            client.find_status(self.view_id, &json!(self.find_status()));
        }

        // Note: for committing plugin edits, we probably want to know the priority
        // of the delta so we can set the cursor before or after the edit, as needed.
        let new_sel = self.selection.apply_delta(delta, true, keep_selections);
        self.set_selection_for_edit(text, new_sel);
    }

    pub fn do_find(&mut self, text: &Rope, chars: Option<String>, case_sensitive: bool) {
        let mut from_sel = false;
        let search_string = if chars.is_some() {
            chars
        } else {
            self.sel_regions().last().and_then(|region| {
                if region.is_caret() {
                    None
                } else {
                    from_sel = true;
                    Some(text.slice_to_string(region.min(), region.max()))
                }
            })
        };

        self.set_dirty(text);
        self.find_changed = true;

        // todo: this will be changed once multiple queries are supported
        // todo: for now only a single search query is supported however in the future
        // todo: the correct Find instance needs to be updated with the new parameters
        if self.find.is_empty() {
            self.find.push(Find::new());
        }

        self.find.first_mut().unwrap().do_find(text, search_string, case_sensitive);
    }

    pub fn find_next(&mut self, text: &Rope, reverse: bool, wrap: bool) {
        self.select_next_occurrence(text, reverse, false);
        if self.scroll_to.is_none() && wrap {
            self.select_next_occurrence(text, reverse, true);
        }
    }

    /// Select the next occurrence relative to the last cursor. `reverse` determines whether the
    /// next occurrence before (`true`) or after (`false`) the last cursor is selected. `wrapped`
    /// indicates a search for the next occurrence past the end of the file.
    pub fn select_next_occurrence(&mut self, text: &Rope, reverse: bool, wrapped: bool)
    {
        // select occurrence closest to last selection
        let sel = match self.sel_regions().last() {
            Some(sel) => (sel.min(), sel.max()),
            None => return,
        };

        // multiple queries; select closest occurrence
        let closest_occurrence = self.find.iter().flat_map(|x|
            x.next_occurrence(text, reverse, wrapped, sel)
        ).min_by_key(|x| {
            match reverse {
                true => x.end,
                false => x.start
            }
        });

        if let Some(occ) = closest_occurrence {
            self.set_selection(text, occ);
        }
    }

    /// Get the line range of a selected region.
    pub fn get_line_range(&self, text: &Rope, region: &SelRegion) -> Range<usize> {
        let (first_line, _) = self.offset_to_line_col(text, region.min());
        let (mut last_line, last_col) =
            self.offset_to_line_col(text, region.max());
        if last_col == 0 && last_line > first_line {
            last_line -= 1;
        }
        
        first_line..(last_line + 1)
    }

    /// Generate line breaks based on width measurement. Currently batch-mode,
    /// and currently in a debugging state.
    pub fn wrap_width(&mut self, text: &Rope, width_cache: &mut WidthCache,
                      client: &Client, style_spans: &Spans<Style>)
    {
        let _t = trace_block("View::wrap_width", &["core"]);
        let width_px = 500.0;
        self.breaks = Some(linewrap::linewrap_width(text, width_cache,
                                                    style_spans, client,
                                                    width_px));
        self.wrap_col = WrapWidth::Width(width_px);
    }
}

// utility function to clamp a value within the given range
fn clamp(x: usize, min: usize, max: usize) -> usize {
    if x < min {
        min
    } else if x < max {
        x
    } else {
        max
    }
}<|MERGE_RESOLUTION|>--- conflicted
+++ resolved
@@ -76,15 +76,11 @@
     /// Each instance represents a separate search query.
     find: Vec<Find>,
 
-<<<<<<< HEAD
-    /// Tracks whether the search dialog is open or not.
-    /// Search highlights are only shown when it is open.
-    search_dialog_open: bool,
-=======
     /// Tracks whether there has been changes in find results or find parameters.
     /// This is used to determined whether FindStatus should be sent to the frontend.
     find_changed: bool,
->>>>>>> 4bacff63
+
+    search_dialog_open: bool,
 }
 
 /// The visual width of the buffer for the purpose of word wrapping.
@@ -131,12 +127,9 @@
             breaks: None,
             wrap_col: WrapWidth::None,
             lc_shadow: LineCacheShadow::default(),
+            search_dialog_open: false,
             find: Vec::new(),
-<<<<<<< HEAD
-            search_dialog_open: false,
-=======
             find_changed: false,
->>>>>>> 4bacff63
         }
     }
 
@@ -156,7 +149,7 @@
         self.pending_render
     }
 
-    pub(crate) fn do_edit(&mut self, text: &Rope, cmd: ViewEvent, client: &Client) {
+    pub(crate) fn do_edit(&mut self, text: &Rope, cmd: ViewEvent) {
         use self::ViewEvent::*;
         match cmd {
             Move(movement) => self.do_move(text, movement, false),
@@ -195,7 +188,6 @@
             Cancel => self.do_cancel(text),
             SearchDialog { open } => {
                 self.search_dialog_open = open;
-                self.send_find_status(client);
             }
         }
     }
